"""Base class for a kernel that talks to frontends over 0MQ."""

# Copyright (c) IPython Development Team.
# Distributed under the terms of the Modified BSD License.
from __future__ import annotations

import inspect
import itertools
import logging
import os
import queue
import sys
import threading
import time
import typing as t
import uuid
import warnings
from datetime import datetime
from functools import partial
from signal import SIGINT, SIGTERM, Signals

from .thread import CONTROL_THREAD_NAME

if sys.platform != "win32":
    from signal import SIGKILL
else:
    SIGKILL = "windown-SIGKILL-sentinel"


try:
    # jupyter_client >= 5, use tz-aware now
    from jupyter_client.session import utcnow as now
except ImportError:
    # jupyter_client < 5, use local now()
    now = datetime.now

import psutil
import zmq
<<<<<<< HEAD
import zmq_anyio
from anyio import TASK_STATUS_IGNORED, Event, create_task_group, sleep, to_thread
=======
from anyio import TASK_STATUS_IGNORED, create_task_group, sleep, to_thread
>>>>>>> 7a18189a
from anyio.abc import TaskStatus
from IPython.core.error import StdinNotImplementedError
from jupyter_client.session import Session
from traitlets.config.configurable import SingletonConfigurable
from traitlets.traitlets import (
    Any,
    Bool,
    Dict,
    Float,
    Instance,
    Integer,
    List,
    Unicode,
    default,
)

from ipykernel.jsonutil import json_clean

from ._version import kernel_protocol_version
from .iostream import OutStream

_AWAITABLE_MESSAGE: str = (
    "For consistency across implementations, it is recommended that `{func_name}`"
    " either be a coroutine function (`async def`) or return an awaitable object"
    " (like an `asyncio.Future`). It might become a requirement in the future."
    " Coroutine functions and awaitables have been supported since"
    " ipykernel 6.0 (2021). {target} does not seem to return an awaitable"
)


def _accepts_parameters(meth, param_names):
    parameters = inspect.signature(meth).parameters
    accepts = {param: False for param in param_names}

    for param in param_names:
        param_spec = parameters.get(param)
        accepts[param] = (
            param_spec
            and param_spec.kind in [param_spec.KEYWORD_ONLY, param_spec.POSITIONAL_OR_KEYWORD]
        ) or any(p.kind == p.VAR_KEYWORD for p in parameters.values())

    return accepts


class Kernel(SingletonConfigurable):
    """The base kernel class."""

    _aborted_time: float

    # ---------------------------------------------------------------------------
    # Kernel interface
    # ---------------------------------------------------------------------------

    # attribute to override with a GUI
    eventloop = Any(None)

    processes: dict[str, psutil.Process] = {}

    session = Instance(Session, allow_none=True)
    profile_dir = Instance("IPython.core.profiledir.ProfileDir", allow_none=True)
    shell_socket = Instance(zmq_anyio.Socket, allow_none=True)

    implementation: str
    implementation_version: str
    banner: str

    _is_test = Bool(False)

    control_socket = Instance(zmq_anyio.Socket, allow_none=True)
    control_tasks: t.Any = List()

    debug_shell_socket = Any()

    control_thread = Any()
    shell_channel_thread = Any()
    iopub_socket = Any()
    iopub_thread = Any()
    stdin_socket = Any()
    log: logging.Logger = Instance(logging.Logger, allow_none=True)  # type:ignore[assignment]

    # identities:
    int_id = Integer(-1)
    ident = Unicode()

    @default("ident")
    def _default_ident(self):
        return str(uuid.uuid4())

    # This should be overridden by wrapper kernels that implement any real
    # language.
    language_info: dict[str, object] = {}

    # any links that should go in the help menu
    help_links: List[dict[str, str]] = List()

    # Experimental option to break in non-user code.
    # The ipykernel source is in the call stack, so the user
    # has to manipulate the step-over and step-into in a wize way.
    debug_just_my_code = Bool(
        True,
        help="""Set to False if you want to debug python standard and dependent libraries.
        """,
    ).tag(config=True)

    # track associations with current request
    # Private interface

    _darwin_app_nap = Bool(
        True,
        help="""Whether to use appnope for compatibility with OS X App Nap.

        Only affects OS X >= 10.9.
        """,
    ).tag(config=True)

    # track associations with current request
    _allow_stdin = Bool(False)
    _parents: Dict[str, t.Any] = Dict({"shell": {}, "control": {}})
    _parent_ident = Dict({"shell": b"", "control": b""})

    @property
    def _parent_header(self):
        warnings.warn(
            "Kernel._parent_header is deprecated in ipykernel 6. Use .get_parent()",
            DeprecationWarning,
            stacklevel=2,
        )
        return self.get_parent()

    # Time to sleep after flushing the stdout/err buffers in each execute
    # cycle.  While this introduces a hard limit on the minimal latency of the
    # execute cycle, it helps prevent output synchronization problems for
    # clients.
    # Units are in seconds.  The minimum zmq latency on local host is probably
    # ~150 microseconds, set this to 500us for now.  We may need to increase it
    # a little if it's not enough after more interactive testing.
    _execute_sleep = Float(0.0005).tag(config=True)

    # Frequency of the kernel's event loop.
    # Units are in seconds, kernel subclasses for GUI toolkits may need to
    # adapt to milliseconds.
    _poll_interval = Float(0.01).tag(config=True)

    stop_on_error_timeout = Float(
        0.0,
        config=True,
        help="""time (in seconds) to wait for messages to arrive
        when aborting queued requests after an error.

        Requests that arrive within this window after an error
        will be cancelled.

        Increase in the event of unusually slow network
        causing significant delays,
        which can manifest as e.g. "Run all" in a notebook
        aborting some, but not all, messages after an error.
        """,
    )

    # If the shutdown was requested over the network, we leave here the
    # necessary reply message so it can be sent by our registered atexit
    # handler.  This ensures that the reply is only sent to clients truly at
    # the end of our shutdown process (which happens after the underlying
    # IPython shell's own shutdown).
    _shutdown_message = None

    # This is a dict of port number that the kernel is listening on. It is set
    # by record_ports and used by connect_request.
    _recorded_ports = Dict()

    # Track execution count here. For IPython, we override this to use the
    # execution count we store in the shell.
    execution_count = 0

    msg_types = [
        "execute_request",
        "complete_request",
        "inspect_request",
        "history_request",
        "comm_info_request",
        "kernel_info_request",
        "connect_request",
        "shutdown_request",
        "is_complete_request",
        "interrupt_request",
    ]

    # control channel accepts all shell messages
    # and some of its own
    control_msg_types = [
        *msg_types,
        "debug_request",
        "usage_request",
        "create_subshell_request",
        "delete_subshell_request",
        "list_subshell_request",
    ]

    _eventloop_set: threading.Event

    def __init__(self, **kwargs):
        """Initialize the kernel."""
        super().__init__(**kwargs)

        self._eventloop_set = threading.Event()

        # Kernel application may swap stdout and stderr to OutStream,
        # which is the case in `IPKernelApp.init_io`, hence `sys.stdout`
        # can already by different from TextIO at initialization time.
        self._stdout: OutStream | t.TextIO = sys.stdout
        self._stderr: OutStream | t.TextIO = sys.stderr

        # Build dict of handlers for message types
        self.shell_handlers = {}
        for msg_type in self.msg_types:
            self.shell_handlers[msg_type] = getattr(self, msg_type)

        self.control_handlers = {}
        for msg_type in self.control_msg_types:
            self.control_handlers[msg_type] = getattr(self, msg_type)

        # Storing the accepted parameters for do_execute, used in execute_request
        self._do_exec_accepted_params = _accepts_parameters(
            self.do_execute, ["cell_meta", "cell_id"]
        )

    async def process_control(self):
        try:
            while True:
                await self.process_control_message()
        except BaseException:
            if self.control_stop.is_set():
                return
            raise

    async def process_control_message(self, msg=None):
        """dispatch control requests"""
        assert self.control_socket is not None
        assert self.session is not None
        assert self.control_thread is None or threading.current_thread() == self.control_thread

        msg = msg or await self.control_socket.arecv_multipart().wait()
        idents, msg = self.session.feed_identities(msg)
        try:
            msg = self.session.deserialize(msg, content=True)
        except Exception:
            self.log.error("Invalid Control Message", exc_info=True)  # noqa: G201
            return

        self.log.debug("Control received: %s", msg)

        # Set the parent message for side effects.
        self.set_parent(idents, msg, channel="control")
        self._publish_status("busy", "control")

        header = msg["header"]
        msg_type = header["msg_type"]

        handler = self.control_handlers.get(msg_type, None)
        if handler is None:
            self.log.error("UNKNOWN CONTROL MESSAGE TYPE: %r", msg_type)
        else:
            try:
                result = handler(self.control_socket, idents, msg)
                if inspect.isawaitable(result):
                    await result
            except Exception:
                self.log.error("Exception in control handler:", exc_info=True)  # noqa: G201

        if sys.stdout is not None:
            sys.stdout.flush()
        if sys.stderr is not None:
            sys.stderr.flush()
        self._publish_status("idle", "control")

    def should_handle(self, stream, msg, idents):
        """Check whether a shell-channel message should be handled

        Allows subclasses to prevent handling of certain messages (e.g. aborted requests).

        .. versionchanged:: 7
            Subclass should_handle _may_ be async.
            Base class implementation is not async.
        """
        return True

    async def enter_eventloop(self):
        """enter eventloop"""
        self.log.info("Entering eventloop %s", self.eventloop)
        # record handle, so we can check when this changes
        eventloop = self.eventloop
        if eventloop is None:
            # Do not warn if shutting down.
            if not (hasattr(self, "shell") and self.shell.exit_now):
                self.log.info("Exiting as there is no eventloop")
            return

        async def advance_eventloop():
            # check if eventloop changed:
            if self.eventloop is not eventloop:
                self.log.info("exiting eventloop %s", eventloop)
                return
            self.log.debug("Advancing eventloop %s", eventloop)
            try:
                eventloop(self)
            except KeyboardInterrupt:
                # Ctrl-C shouldn't crash the kernel
                self.log.error("KeyboardInterrupt caught in kernel")

        # begin polling the eventloop
        while self.eventloop is eventloop:
            # flush the eventloop every so often,
            # giving us a chance to handle messages in the meantime
            self.log.debug("Scheduling eventloop advance")
            await sleep(0.001)
            await advance_eventloop()

    _message_counter = Any(
        help="""Monotonic counter of messages
        """,
    )

    @default("_message_counter")
    def _message_counter_default(self):
        return itertools.count()

    async def shell_channel_thread_main(self):
        """Main loop for shell channel thread.

        Listen for incoming messages on kernel shell_socket.  For each message
        received, extract the subshell_id from the message header and forward the
        message to the correct subshell via ZMQ inproc pair socket.
        """
        assert self.shell_socket is not None
        assert self.session is not None
        assert self.shell_channel_thread is not None
        assert threading.current_thread() == self.shell_channel_thread

        async with self.shell_socket, create_task_group() as tg:
            try:
                while True:
                    msg = await self.shell_socket.arecv_multipart(copy=False).wait()
                    # deserialize only the header to get subshell_id
                    # Keep original message to send to subshell_id unmodified.
                    _, msg2 = self.session.feed_identities(msg, copy=False)
                    try:
                        msg3 = self.session.deserialize(msg2, content=False, copy=False)
                        subshell_id = msg3["header"].get("subshell_id")

                        # Find inproc pair socket to use to send message to correct subshell.
                        socket = self.shell_channel_thread.manager.get_shell_channel_socket(
                            subshell_id
                        )
                        assert socket is not None
                        if not socket.started.is_set():
                            await tg.start(socket.start)
                        await socket.asend_multipart(msg, copy=False).wait()
                    except Exception:
                        self.log.error("Invalid message", exc_info=True)  # noqa: G201
            except BaseException:
                if self.shell_stop.is_set():
                    return
                raise

    async def shell_main(self, subshell_id: str | None):
        """Main loop for a single subshell."""
        if self._supports_kernel_subshells:
            if subshell_id is None:
                assert threading.current_thread() == threading.main_thread()
            else:
                assert threading.current_thread() not in (
                    self.shell_channel_thread,
                    threading.main_thread(),
                )
            # Inproc pair socket that this subshell uses to talk to shell channel thread.
            socket = self.shell_channel_thread.manager.get_other_socket(subshell_id)
        else:
            assert subshell_id is None
            assert threading.current_thread() == threading.main_thread()
            socket = None

        async with create_task_group() as tg:
            tg.start_soon(self.process_shell, socket)
            if subshell_id is None:
                # Main subshell.
                await to_thread.run_sync(self.shell_stop.wait)

                if not self._eventloop_set.is_set():
                    # Stop the async task that is waiting for the eventloop to be set.
                    self._eventloop_set.set()

                tg.cancel_scope.cancel()

    async def process_shell(self, socket=None):
        # socket=None is valid if kernel subshells are not supported.
        _socket = t.cast(zmq_anyio.Socket, self.shell_socket if socket is None else socket)
        async with _socket:
            try:
                while True:
                    await self.process_shell_message(socket=socket)
            except BaseException:
                if self.shell_stop.is_set():
                    return
                raise

    async def process_shell_message(self, msg=None, socket=None):
        # If socket is None kernel subshells are not supported so use socket=shell_socket.
        # If msg is set, process that message.
        # If msg is None, await the next message to arrive on the socket.
        assert self.session is not None
        if self._supports_kernel_subshells:
            assert threading.current_thread() not in (
                self.control_thread,
                self.shell_channel_thread,
            )
            assert socket is not None
        else:
            assert threading.current_thread() == threading.main_thread()
            assert socket is None
            socket = self.shell_socket

        no_msg = msg is None if self._is_test else not await socket.apoll(0).wait()
        msg = msg or await socket.arecv_multipart(copy=False).wait()

        received_time = time.monotonic()
        copy = not isinstance(msg[0], zmq.Message)
        idents, msg = self.session.feed_identities(msg, copy=copy)
        try:
            msg = self.session.deserialize(msg, content=True, copy=copy)
        except BaseException:
            self.log.error("Invalid Message", exc_info=True)  # noqa: G201
            return

        # Set the parent message for side effects.
        self.set_parent(idents, msg, channel="shell")
        self._publish_status("busy", "shell")

        msg_type = msg["header"]["msg_type"]

        # Only abort execute requests
        if self._aborting and msg_type == "execute_request":
            if not self.stop_on_error_timeout:
                if no_msg:
                    self._aborting = False
            elif received_time - self._aborted_time > self.stop_on_error_timeout:
                self._aborting = False
            if self._aborting:
                await self._send_abort_reply(socket, msg, idents)
                self._publish_status("idle", "shell")
                return

        # Print some info about this message and leave a '--->' marker, so it's
        # easier to trace visually the message chain when debugging.  Each
        # handler prints its message at the end.
        self.log.debug("\n*** MESSAGE TYPE:%s***", msg_type)
        self.log.debug("   Content: %s\n   --->\n   ", msg["content"])

        should_handle: bool | t.Awaitable[bool] = self.should_handle(socket, msg, idents)
        if inspect.isawaitable(should_handle):
            should_handle = await should_handle
        if not should_handle:
            self.log.debug("Not handling %s:%s", msg_type, msg["header"].get("msg_id"))
            return

        handler = self.shell_handlers.get(msg_type)
        if handler is None:
            self.log.warning("Unknown message type: %r", msg_type)
        else:
            self.log.debug("%s: %s", msg_type, msg)
            try:
                self.pre_handler_hook()
            except Exception:
                self.log.debug("Unable to signal in pre_handler_hook:", exc_info=True)
            try:
                result = handler(socket, idents, msg)
                if inspect.isawaitable(result):
                    await result
            except Exception:
                self.log.error("Exception in message handler:", exc_info=True)  # noqa: G201
            except KeyboardInterrupt:
                # Ctrl-c shouldn't crash the kernel here.
                self.log.error("KeyboardInterrupt caught in kernel.")
            finally:
                try:
                    self.post_handler_hook()
                except Exception:
                    self.log.debug("Unable to signal in post_handler_hook:", exc_info=True)

        if sys.stdout is not None:
            sys.stdout.flush()
        if sys.stderr is not None:
            sys.stderr.flush()
        self._publish_status("idle", "shell")

    async def control_main(self):
        assert self.control_socket is not None
        async with self.control_socket, create_task_group() as tg:
            for task in self.control_tasks:
                tg.start_soon(task)
            tg.start_soon(self.process_control)
            await to_thread.run_sync(self.control_stop.wait)
            tg.cancel_scope.cancel()

    def pre_handler_hook(self):
        """Hook to execute before calling message handler"""
        # ensure default_int_handler during handler call

    def post_handler_hook(self):
        """Hook to execute after calling message handler"""

    async def start(self, *, task_status: TaskStatus = TASK_STATUS_IGNORED) -> None:
        """Process messages on shell and control channels"""
        async with create_task_group() as tg:
            self.control_stop = threading.Event()
            if not self._is_test and self.control_socket is not None:
                if self.control_thread:
                    self.control_thread.start_soon(self.control_main)
                    self.control_thread.start()
                else:
                    tg.start_soon(self.control_main)

            self.shell_interrupt: queue.Queue[bool] = queue.Queue()
            self.shell_is_awaiting = False
            self.shell_is_blocking = False
            self.shell_stop = threading.Event()

            if self.shell_channel_thread:
                tg.start_soon(self.shell_main, None)

                # Assign tasks to and start shell channel thread.
                manager = self.shell_channel_thread.manager
                self.shell_channel_thread.start_soon(self.shell_channel_thread_main)
                self.shell_channel_thread.start_soon(
                    partial(manager.listen_from_control, self.shell_main)
                )
                self.shell_channel_thread.start_soon(manager.listen_from_subshells)
                self.shell_channel_thread.start()
            else:
                if not self._is_test and self.shell_socket is not None:
                    tg.start_soon(self.shell_main, None)

    def stop(self):
        self.shell_stop.set()
        self.control_stop.set()

    def record_ports(self, ports):
        """Record the ports that this kernel is using.

        The creator of the Kernel instance must call this methods if they
        want the :meth:`connect_request` method to return the port numbers.
        """
        self._recorded_ports = ports

    # ---------------------------------------------------------------------------
    # Kernel request handlers
    # ---------------------------------------------------------------------------

    def _publish_execute_input(self, code, parent, execution_count):
        """Publish the code request on the iopub stream."""
        if not self.session:
            return
        self.session.send(
            self.iopub_socket,
            "execute_input",
            {"code": code, "execution_count": execution_count},
            parent=parent,
            ident=self._topic("execute_input"),
        )

    def _publish_status(self, status, channel, parent=None):
        """send status (busy/idle) on IOPub"""
        if not self.session:
            return
        self.session.send(
            self.iopub_socket,
            "status",
            {"execution_state": status},
            parent=parent or self.get_parent(channel),
            ident=self._topic("status"),
        )

    def _publish_debug_event(self, event):
        if not self.session:
            return
        self.session.send(
            self.iopub_socket,
            "debug_event",
            event,
            parent=self.get_parent(),
            ident=self._topic("debug_event"),
        )

    def set_parent(self, ident, parent, channel="shell"):
        """Set the current parent request

        Side effects (IOPub messages) and replies are associated with
        the request that caused them via the parent_header.

        The parent identity is used to route input_request messages
        on the stdin channel.
        """
        self._parent_ident[channel] = ident
        self._parents[channel] = parent

    def get_parent(self, channel=None):
        """Get the parent request associated with a channel.

        .. versionadded:: 6

        Parameters
        ----------
        channel : str
            the name of the channel ('shell' or 'control')

        Returns
        -------
        message : dict
            the parent message for the most recent request on the channel.
        """

        if channel is None:
            # If a channel is not specified, get information from current thread
            if threading.current_thread().name == CONTROL_THREAD_NAME:
                channel = "control"
            else:
                channel = "shell"

        return self._parents.get(channel, {})

    def send_response(
        self,
        socket,
        msg_or_type,
        content=None,
        ident=None,
        buffers=None,
        track=False,
        header=None,
        metadata=None,
        channel=None,
    ):
        """Send a response to the message we're currently processing.

        This accepts all the parameters of :meth:`jupyter_client.session.Session.send`
        except ``parent``.

        This relies on :meth:`set_parent` having been called for the current
        message.
        """
        if not self.session:
            return None
        return self.session.send(
            socket,
            msg_or_type,
            content,
            self.get_parent(channel),
            ident,
            buffers,
            track,
            header,
            metadata,
        )

    def init_metadata(self, parent):
        """Initialize metadata.

        Run at the beginning of execution requests.
        """
        # FIXME: `started` is part of ipyparallel
        # Remove for ipykernel 5.0
        return {
            "started": now(),
        }

    def finish_metadata(self, parent, metadata, reply_content):
        """Finish populating metadata.

        Run after completing an execution request.
        """
        return metadata

    async def execute_request(self, socket, ident, parent):
        """handle an execute_request"""
        if not self.session:
            return
        try:
            content = parent["content"]
            code = content["code"]
            silent = content.get("silent", False)
            store_history = content.get("store_history", not silent)
            user_expressions = content.get("user_expressions", {})
            allow_stdin = content.get("allow_stdin", False)
            cell_meta = parent.get("metadata", {})
            cell_id = cell_meta.get("cellId")
        except Exception:
            self.log.error("Got bad msg from parent: %s", parent)
            return

        stop_on_error = content.get("stop_on_error", True)

        metadata = self.init_metadata(parent)

        # Re-broadcast our input for the benefit of listening clients, and
        # start computing output
        if not silent:
            self.execution_count += 1
            self._publish_execute_input(code, parent, self.execution_count)

        # Arguments based on the do_execute signature
        do_execute_args = {
            "code": code,
            "silent": silent,
            "store_history": store_history,
            "user_expressions": user_expressions,
            "allow_stdin": allow_stdin,
        }

        if self._do_exec_accepted_params["cell_meta"]:
            do_execute_args["cell_meta"] = cell_meta
        if self._do_exec_accepted_params["cell_id"]:
            do_execute_args["cell_id"] = cell_id

        # Call do_execute with the appropriate arguments
        reply_content = self.do_execute(**do_execute_args)

        if inspect.isawaitable(reply_content):
            reply_content = await reply_content
        else:
            warnings.warn(
                _AWAITABLE_MESSAGE.format(func_name="do_execute", target=self.do_execute),
                PendingDeprecationWarning,
                stacklevel=1,
            )

        # Flush output before sending the reply.
        if sys.stdout is not None:
            sys.stdout.flush()
        if sys.stderr is not None:
            sys.stderr.flush()
        # FIXME: on rare occasions, the flush doesn't seem to make it to the
        # clients... This seems to mitigate the problem, but we definitely need
        # to better understand what's going on.
        if self._execute_sleep:
            time.sleep(self._execute_sleep)

        # Send the reply.
        reply_content = json_clean(reply_content)
        metadata = self.finish_metadata(parent, metadata, reply_content)

        reply_msg = self.session.send(
            socket,
            "execute_reply",
            content=reply_content,
            parent=parent,
            metadata=metadata,
            ident=ident,
        )

        self.log.debug("%s", reply_msg)

        assert reply_msg is not None
        if not silent and reply_msg["content"]["status"] == "error" and stop_on_error:
            # while this flag is true,
            # execute requests will be aborted
            self._aborting = True
            self._aborted_time = time.monotonic()
            self.log.info("Aborting queue")

    def do_execute(
        self,
        code,
        silent,
        store_history=True,
        user_expressions=None,
        allow_stdin=False,
        *,
        cell_meta=None,
        cell_id=None,
    ):
        """Execute user code. Must be overridden by subclasses."""
        raise NotImplementedError

    async def complete_request(self, socket, ident, parent):
        """Handle a completion request."""
        if not self.session:
            return
        content = parent["content"]
        code = content["code"]
        cursor_pos = content["cursor_pos"]

        matches = self.do_complete(code, cursor_pos)
        if inspect.isawaitable(matches):
            matches = await matches
        else:
            warnings.warn(
                _AWAITABLE_MESSAGE.format(func_name="do_complete", target=self.do_complete),
                PendingDeprecationWarning,
                stacklevel=1,
            )

        matches = json_clean(matches)
        self.session.send(socket, "complete_reply", matches, parent, ident)

    def do_complete(self, code, cursor_pos):
        """Override in subclasses to find completions."""
        return {
            "matches": [],
            "cursor_end": cursor_pos,
            "cursor_start": cursor_pos,
            "metadata": {},
            "status": "ok",
        }

    async def inspect_request(self, socket, ident, parent):
        """Handle an inspect request."""
        if not self.session:
            return
        content = parent["content"]

        reply_content = self.do_inspect(
            content["code"],
            content["cursor_pos"],
            content.get("detail_level", 0),
            set(content.get("omit_sections", [])),
        )
        if inspect.isawaitable(reply_content):
            reply_content = await reply_content
        else:
            warnings.warn(
                _AWAITABLE_MESSAGE.format(func_name="do_inspect", target=self.do_inspect),
                PendingDeprecationWarning,
                stacklevel=1,
            )

        # Before we send this object over, we scrub it for JSON usage
        reply_content = json_clean(reply_content)
        msg = self.session.send(socket, "inspect_reply", reply_content, parent, ident)
        self.log.debug("%s", msg)

    def do_inspect(self, code, cursor_pos, detail_level=0, omit_sections=()):
        """Override in subclasses to allow introspection."""
        return {"status": "ok", "data": {}, "metadata": {}, "found": False}

    async def history_request(self, socket, ident, parent):
        """Handle a history request."""
        if not self.session:
            return
        content = parent["content"]

        reply_content = self.do_history(**content)
        if inspect.isawaitable(reply_content):
            reply_content = await reply_content
        else:
            warnings.warn(
                _AWAITABLE_MESSAGE.format(func_name="do_history", target=self.do_history),
                PendingDeprecationWarning,
                stacklevel=1,
            )

        reply_content = json_clean(reply_content)
        msg = self.session.send(socket, "history_reply", reply_content, parent, ident)
        self.log.debug("%s", msg)

    def do_history(
        self,
        hist_access_type,
        output,
        raw,
        session=None,
        start=None,
        stop=None,
        n=None,
        pattern=None,
        unique=False,
    ):
        """Override in subclasses to access history."""
        return {"status": "ok", "history": []}

    async def connect_request(self, socket, ident, parent):
        """Handle a connect request."""
        if not self.session:
            return
        content = self._recorded_ports.copy() if self._recorded_ports else {}
        content["status"] = "ok"
        msg = self.session.send(socket, "connect_reply", content, parent, ident)
        self.log.debug("%s", msg)

    @property
    def kernel_info(self):
        from .debugger import _is_debugpy_available

        supported_features: list[str] = []
        if self._supports_kernel_subshells:
            supported_features.append("kernel subshells")
        if _is_debugpy_available:
            supported_features.append("debugger")

        return {
            "protocol_version": kernel_protocol_version,
            "implementation": self.implementation,
            "implementation_version": self.implementation_version,
            "language_info": self.language_info,
            "banner": self.banner,
            "help_links": self.help_links,
            "supported_features": supported_features,
        }

    async def kernel_info_request(self, socket, ident, parent):
        """Handle a kernel info request."""
        if not self.session:
            return
        content = {"status": "ok"}
        content.update(self.kernel_info)
        msg = self.session.send(socket, "kernel_info_reply", content, parent, ident)
        self.log.debug("%s", msg)

    async def comm_info_request(self, socket, ident, parent):
        """Handle a comm info request."""
        if not self.session:
            return
        content = parent["content"]
        target_name = content.get("target_name", None)

        # Should this be moved to ipkernel?
        if hasattr(self, "comm_manager"):
            comms = {
                k: dict(target_name=v.target_name)
                for (k, v) in self.comm_manager.comms.items()
                if v.target_name == target_name or target_name is None
            }
        else:
            comms = {}
        reply_content = dict(comms=comms, status="ok")
        msg = self.session.send(socket, "comm_info_reply", reply_content, parent, ident)
        self.log.debug("%s", msg)

    def _send_interrupt_children(self):
        if os.name == "nt":
            self.log.error("Interrupt message not supported on Windows")
        else:
            pid = os.getpid()
            pgid = os.getpgid(pid)
            # Prefer process-group over process
            # but only if the kernel is the leader of the process group
            if pgid and pgid == pid and hasattr(os, "killpg"):
                try:
                    os.killpg(pgid, SIGINT)
                except OSError:
                    os.kill(pid, SIGINT)
                    raise
            else:
                os.kill(pid, SIGINT)

    async def interrupt_request(self, socket, ident, parent):
        """Handle an interrupt request."""
        if not self.session:
            return
        content: dict[str, t.Any] = {"status": "ok"}
        try:
            self._send_interrupt_children()
        except OSError as err:
            import traceback

            content = {
                "status": "error",
                "traceback": traceback.format_stack(),
                "ename": str(type(err).__name__),
                "evalue": str(err),
            }

        self.session.send(socket, "interrupt_reply", content, parent, ident=ident)
        return

    async def shutdown_request(self, socket, ident, parent):
        """Handle a shutdown request."""
        if not self.session:
            return
        content = self.do_shutdown(parent["content"]["restart"])
        if inspect.isawaitable(content):
            content = await content
        else:
            warnings.warn(
                _AWAITABLE_MESSAGE.format(func_name="do_shutdown", target=self.do_shutdown),
                PendingDeprecationWarning,
                stacklevel=1,
            )
        self.session.send(socket, "shutdown_reply", content, parent, ident=ident)
        # same content, but different msg_id for broadcasting on IOPub
        self._shutdown_message = self.session.msg("shutdown_reply", content, parent)

        await self._at_shutdown()

        self.stop()

    def do_shutdown(self, restart):
        """Override in subclasses to do things when the frontend shuts down the
        kernel.
        """
        return {"status": "ok", "restart": restart}

    async def is_complete_request(self, socket, ident, parent):
        """Handle an is_complete request."""
        if not self.session:
            return
        content = parent["content"]
        code = content["code"]

        reply_content = self.do_is_complete(code)
        if inspect.isawaitable(reply_content):
            reply_content = await reply_content
        else:
            warnings.warn(
                _AWAITABLE_MESSAGE.format(func_name="do_is_complete", target=self.do_is_complete),
                PendingDeprecationWarning,
                stacklevel=1,
            )
        reply_content = json_clean(reply_content)
        reply_msg = self.session.send(socket, "is_complete_reply", reply_content, parent, ident)
        self.log.debug("%s", reply_msg)

    def do_is_complete(self, code):
        """Override in subclasses to find completions."""
        return {"status": "unknown"}

    async def debug_request(self, socket, ident, parent):
        """Handle a debug request."""
        if not self.session:
            return
        content = parent["content"]
        reply_content = self.do_debug_request(content)
        if inspect.isawaitable(reply_content):
            reply_content = await reply_content
        else:
            warnings.warn(
                _AWAITABLE_MESSAGE.format(
                    func_name="do_debug_request", target=self.do_debug_request
                ),
                PendingDeprecationWarning,
                stacklevel=1,
            )
        reply_content = json_clean(reply_content)
        reply_msg = self.session.send(socket, "debug_reply", reply_content, parent, ident)
        self.log.debug("%s", reply_msg)

    def get_process_metric_value(self, process, name, attribute=None):
        """Get the process metric value."""
        try:
            metric_value = getattr(process, name)()
            if attribute is not None:  # ... a named tuple
                return getattr(metric_value, attribute)
            # ... or a number
            return metric_value
        # Avoid littering logs with stack traces
        # complaining about dead processes
        except BaseException:
            return 0

    async def usage_request(self, socket, ident, parent):
        """Handle a usage request."""
        if not self.session:
            return
        reply_content = {"hostname": socket.gethostname(), "pid": os.getpid()}
        current_process = psutil.Process()
        all_processes = [current_process, *current_process.children(recursive=True)]
        # Ensure 1) self.processes is updated to only current subprocesses
        # and 2) we reuse processes when possible (needed for accurate CPU)
        self.processes = {
            process.pid: self.processes.get(process.pid, process)  # type:ignore[misc,call-overload]
            for process in all_processes
        }
        reply_content["kernel_cpu"] = sum(
            [
                self.get_process_metric_value(process, "cpu_percent", None)
                for process in self.processes.values()
            ]
        )
        mem_info_type = "pss" if hasattr(current_process.memory_full_info(), "pss") else "rss"
        reply_content["kernel_memory"] = sum(
            [
                self.get_process_metric_value(process, "memory_full_info", mem_info_type)
                for process in self.processes.values()
            ]
        )
        cpu_percent = psutil.cpu_percent()
        # https://psutil.readthedocs.io/en/latest/index.html?highlight=cpu#psutil.cpu_percent
        # The first time cpu_percent is called it will return a meaningless 0.0 value which you are supposed to ignore.
        if cpu_percent is not None and cpu_percent != 0.0:  # type:ignore[redundant-expr]
            reply_content["host_cpu_percent"] = cpu_percent
        reply_content["cpu_count"] = psutil.cpu_count(logical=True)
        reply_content["host_virtual_memory"] = dict(psutil.virtual_memory()._asdict())
        reply_msg = self.session.send(socket, "usage_reply", reply_content, parent, ident)
        self.log.debug("%s", reply_msg)

    async def do_debug_request(self, msg):
        raise NotImplementedError

    # ---------------------------------------------------------------------------
    # Subshell control message handlers
    # ---------------------------------------------------------------------------

    async def create_subshell_request(self, socket, ident, parent) -> None:
        if not self.session:
            return
        if not self._supports_kernel_subshells:
            self.log.error("Subshells are not supported by this kernel")
            return

        # This should only be called in the control thread if it exists.
        # Request is passed to shell channel thread to process.
        other_socket = await self.shell_channel_thread.manager.get_control_other_socket(
            self.control_thread
        )
        await other_socket.asend_json({"type": "create"}).wait()
        reply = await other_socket.arecv_json().wait()

        self.session.send(socket, "create_subshell_reply", reply, parent, ident)

    async def delete_subshell_request(self, socket, ident, parent) -> None:
        if not self.session:
            return
        if not self._supports_kernel_subshells:
            self.log.error("KERNEL SUBSHELLS NOT SUPPORTED")
            return

        try:
            content = parent["content"]
            subshell_id = content["subshell_id"]
        except Exception:
            self.log.error("Got bad msg from parent: %s", parent)
            return

        # This should only be called in the control thread if it exists.
        # Request is passed to shell channel thread to process.
        other_socket = await self.shell_channel_thread.manager.get_control_other_socket(
            self.control_thread
        )
        await other_socket.asend_json({"type": "delete", "subshell_id": subshell_id}).wait()
        reply = await other_socket.arecv_json().wait()

        self.session.send(socket, "delete_subshell_reply", reply, parent, ident)

    async def list_subshell_request(self, socket, ident, parent) -> None:
        if not self.session:
            return
        if not self._supports_kernel_subshells:
            self.log.error("Subshells are not supported by this kernel")
            return

        # This should only be called in the control thread if it exists.
        # Request is passed to shell channel thread to process.
        other_socket = await self.shell_channel_thread.manager.get_control_other_socket(
            self.control_thread
        )
        await other_socket.asend_json({"type": "list"}).wait()
        reply = await other_socket.arecv_json().wait()

        self.session.send(socket, "list_subshell_reply", reply, parent, ident)

    # ---------------------------------------------------------------------------
    # Protected interface
    # ---------------------------------------------------------------------------

    def _topic(self, topic):
        """prefixed topic for IOPub messages"""
        return (f"kernel.{self.ident}.{topic}").encode()

    _aborting = Bool(False)

    async def _send_abort_reply(self, socket, msg, idents):
        """Send a reply to an aborted request"""
        if not self.session:
            return
        self.log.info("Aborting %s: %s", msg["header"]["msg_id"], msg["header"]["msg_type"])
        reply_type = msg["header"]["msg_type"].rsplit("_", 1)[0] + "_reply"
        status = {"status": "aborted"}
        md = self.init_metadata(msg)
        md = self.finish_metadata(msg, md, status)
        md.update(status)

        assert self.session is not None
        self.session.send(
            socket,
            reply_type,
            metadata=md,
            content=status,
            parent=msg,
            ident=idents,
        )

    def _no_raw_input(self):
        """Raise StdinNotImplementedError if active frontend doesn't support
        stdin."""
        msg = "raw_input was called, but this frontend does not support stdin."
        raise StdinNotImplementedError(msg)

    def getpass(self, prompt="", stream=None):
        """Forward getpass to frontends

        Raises
        ------
        StdinNotImplementedError if active frontend doesn't support stdin.
        """
        if not self._allow_stdin:
            msg = "getpass was called, but this frontend does not support input requests."
            raise StdinNotImplementedError(msg)
        if stream is not None:
            import warnings

            warnings.warn(
                "The `stream` parameter of `getpass.getpass` will have no effect when using ipykernel",
                UserWarning,
                stacklevel=2,
            )
        return self._input_request(
            prompt,
            self._parent_ident["shell"],
            self.get_parent("shell"),
            password=True,
        )

    def raw_input(self, prompt=""):
        """Forward raw_input to frontends

        Raises
        ------
        StdinNotImplementedError if active frontend doesn't support stdin.
        """
        if not self._allow_stdin:
            msg = "raw_input was called, but this frontend does not support input requests."
            raise StdinNotImplementedError(msg)
        return self._input_request(
            str(prompt),
            self._parent_ident["shell"],
            self.get_parent("shell"),
            password=False,
        )

    def _input_request(self, prompt, ident, parent, password=False):
        # Flush output before making the request.
        if sys.stdout is not None:
            sys.stdout.flush()
        if sys.stderr is not None:
            sys.stderr.flush()

        # flush the stdin socket, to purge stale replies
        while True:
            try:
                self.stdin_socket.recv_multipart(zmq.NOBLOCK)
            except zmq.ZMQError as e:
                if e.errno == zmq.EAGAIN:
                    break
                raise

        # Send the input request.
        assert self.session is not None
        content = json_clean(dict(prompt=prompt, password=password))
        self.session.send(self.stdin_socket, "input_request", content, parent, ident=ident)

        # Await a response.
        while True:
            try:
                # Use polling with select() so KeyboardInterrupts can get
                # through; doing a blocking recv() means stdin reads are
                # uninterruptible on Windows. We need a timeout because
                # zmq.select() is also uninterruptible, but at least this
                # way reads get noticed immediately and KeyboardInterrupts
                # get noticed fairly quickly by human response time standards.
                rlist, _, xlist = zmq.select([self.stdin_socket], [], [self.stdin_socket], 0.01)
                if rlist or xlist:
                    ident, reply = self.session.recv(self.stdin_socket)
                    if (ident, reply) != (None, None):
                        break
            except KeyboardInterrupt:
                # re-raise KeyboardInterrupt, to truncate traceback
                msg = "Interrupted by user"
                raise KeyboardInterrupt(msg) from None
            except Exception:
                self.log.warning("Invalid Message:", exc_info=True)

        try:
            value = reply["content"]["value"]  # type:ignore[index]
        except Exception:
            self.log.error("Bad input_reply: %s", parent)
            value = ""
        if value == "\x04":
            # EOF
            raise EOFError
        return value

    def _signal_children(self, signum):
        """
        Send a signal to all our children

        Like `killpg`, but does not include the current process
        (or possible parents).
        """
        sig_rep = f"{Signals(signum)!r}"
        for p in self._process_children():
            self.log.debug("Sending %s to subprocess %s", sig_rep, p)
            try:
                if signum == SIGTERM:
                    p.terminate()
                elif signum == SIGKILL:
                    p.kill()
                else:
                    p.send_signal(signum)
            except psutil.NoSuchProcess:
                pass

    def _process_children(self):
        """Retrieve child processes in the kernel's process group

        Avoids:
        - including parents and self with killpg
        - including all children that may have forked-off a new group
        """
        kernel_process = psutil.Process()
        all_children = kernel_process.children(recursive=True)
        if os.name == "nt":
            return all_children
        kernel_pgid = os.getpgrp()
        process_group_children = []
        for child in all_children:
            try:
                child_pgid = os.getpgid(child.pid)
            except OSError:
                pass
            else:
                if child_pgid == kernel_pgid:
                    process_group_children.append(child)
        return process_group_children

    async def _progressively_terminate_all_children(self):
        sleeps = (0.01, 0.03, 0.1, 0.3, 1, 3, 10)
        if not self._process_children():
            self.log.debug("Kernel has no children.")
            return

        for signum in (SIGTERM, SIGKILL):
            for delay in sleeps:
                children = self._process_children()
                if not children:
                    self.log.debug("No more children, continuing shutdown routine.")
                    return
                # signals only children, not current process
                self._signal_children(signum)
                self.log.debug(
                    "Will sleep %s sec before checking for children and retrying. %s",
                    delay,
                    children,
                )
                await sleep(delay)

    async def _at_shutdown(self):
        """Actions taken at shutdown by the kernel, called by python's atexit."""
        try:
            await self._progressively_terminate_all_children()
        except Exception as e:
            self.log.exception("Exception during subprocesses termination %s", e)

        finally:
            if self._shutdown_message is not None and self.session:
                self.session.send(
                    self.iopub_socket,
                    self._shutdown_message,
                    ident=self._topic("shutdown"),
                )
                self.log.debug("%s", self._shutdown_message)

    @property
    def _supports_kernel_subshells(self):
        return self.shell_channel_thread is not None<|MERGE_RESOLUTION|>--- conflicted
+++ resolved
@@ -36,12 +36,8 @@
 
 import psutil
 import zmq
-<<<<<<< HEAD
 import zmq_anyio
-from anyio import TASK_STATUS_IGNORED, Event, create_task_group, sleep, to_thread
-=======
 from anyio import TASK_STATUS_IGNORED, create_task_group, sleep, to_thread
->>>>>>> 7a18189a
 from anyio.abc import TaskStatus
 from IPython.core.error import StdinNotImplementedError
 from jupyter_client.session import Session

--- conflicted
+++ resolved
@@ -22,9 +22,6 @@
       fail-fast: false
       matrix:
         os: [ubuntu-latest, windows-latest, macos-latest]
-<<<<<<< HEAD
-        python-version: ["3.9", "3.10", "3.11", "3.12", "3.13", "pypy-3.9", "pypy-3.10"]
-=======
         python-version:
           - "3.9"
           - "3.10"
@@ -33,7 +30,6 @@
           - "3.13"
           - "pypy-3.9"
           - "pypy-3.10"
->>>>>>> 38b470a6
     steps:
       - name: Checkout
         uses: actions/checkout@v4

"""test the IPython Kernel"""

# Copyright (c) IPython Development Team.
# Distributed under the terms of the Modified BSD License.

import ast
import os.path
import platform
import subprocess
import sys
import time
from tempfile import TemporaryDirectory

from flaky import flaky
import pytest
from packaging import version

import IPython
from IPython.paths import locate_profile

from .utils import (
    new_kernel, kernel, TIMEOUT, assemble_output, execute,
    flush_channels, wait_for_idle, get_reply,
)


def _check_master(kc, expected=True, stream="stdout"):
    execute(kc=kc, code="import sys")
    flush_channels(kc)
    msg_id, content = execute(kc=kc, code="print(sys.%s._is_master_process())" % stream)
    stdout, stderr = assemble_output(kc.get_iopub_msg)
    assert stdout.strip() == repr(expected)


def _check_status(content):
    """If status=error, show the traceback"""
    if content['status'] == 'error':
        assert False, ''.join(['\n'] + content['traceback'])


# printing tests

def test_simple_print():
    """simple print statement in kernel"""
    with kernel() as kc:
        msg_id, content = execute(kc=kc, code="print('hi')")
        stdout, stderr = assemble_output(kc.get_iopub_msg)
        assert stdout == 'hi\n'
        assert stderr == ''
        _check_master(kc, expected=True)


@pytest.mark.skip(
    reason="Currently don't capture during test as pytest does its own capturing"
)
def test_capture_fd():
    """simple print statement in kernel"""
    with kernel() as kc:
        iopub = kc.iopub_channel
        msg_id, content = execute(kc=kc, code="import os; os.system('echo capsys')")
        stdout, stderr = assemble_output(iopub)
        assert stdout == "capsys\n"
        assert stderr == ""
        _check_master(kc, expected=True)


@pytest.mark.skip(
    reason="Currently don't capture during test as pytest does its own capturing"
)
def test_subprocess_peek_at_stream_fileno():
    """"""
    with kernel() as kc:
        iopub = kc.iopub_channel
        msg_id, content = execute(
            kc=kc,
            code="import subprocess, sys; subprocess.run(['python', '-c', 'import os; os.system(\"echo CAP1\"); print(\"CAP2\")'], stderr=sys.stderr)",
        )
        stdout, stderr = assemble_output(iopub)
        assert stdout == "CAP1\nCAP2\n"
        assert stderr == ""
        _check_master(kc, expected=True)


def test_sys_path():
    """test that sys.path doesn't get messed up by default"""
    with kernel() as kc:
        msg_id, content = execute(kc=kc, code="import sys; print(repr(sys.path))")
        stdout, stderr = assemble_output(kc.get_iopub_msg)
    # for error-output on failure
    sys.stderr.write(stderr)

    sys_path = ast.literal_eval(stdout.strip())
    assert '' in sys_path


def test_sys_path_profile_dir():
    """test that sys.path doesn't get messed up when `--profile-dir` is specified"""

    with new_kernel(['--profile-dir', locate_profile('default')]) as kc:
        msg_id, content = execute(kc=kc, code="import sys; print(repr(sys.path))")
        stdout, stderr = assemble_output(kc.get_iopub_msg)
    # for error-output on failure
    sys.stderr.write(stderr)

    sys_path = ast.literal_eval(stdout.strip())
    assert '' in sys_path


@flaky(max_runs=3)
@pytest.mark.skipif(
    sys.platform == "win32"
    or (sys.platform == "darwin" and sys.version_info >= (3, 8)),
    reason="subprocess prints fail on Windows and MacOS Python 3.8+",
)
def test_subprocess_print():
    """printing from forked mp.Process"""
    with new_kernel() as kc:

        _check_master(kc, expected=True)
        flush_channels(kc)
        np = 5
        code = '\n'.join([
            "import time",
            "import multiprocessing as mp",
            "pool = [mp.Process(target=print, args=('hello', i,)) for i in range(%i)]" % np,
            "for p in pool: p.start()",
            "for p in pool: p.join()",
            "time.sleep(0.5),"
        ])

        msg_id, content = execute(kc=kc, code=code)
        stdout, stderr = assemble_output(kc.get_iopub_msg)
        assert stdout.count("hello") == np, stdout
        for n in range(np):
            assert stdout.count(str(n)) == 1, stdout
        assert stderr == ""
        _check_master(kc, expected=True)
        _check_master(kc, expected=True, stream="stderr")


@flaky(max_runs=3)
def test_subprocess_noprint():
    """mp.Process without print doesn't trigger iostream mp_mode"""
    with kernel() as kc:

        np = 5
        code = '\n'.join([
            "import multiprocessing as mp",
            "pool = [mp.Process(target=range, args=(i,)) for i in range(%i)]" % np,
            "for p in pool: p.start()",
            "for p in pool: p.join()"
        ])

        msg_id, content = execute(kc=kc, code=code)
        stdout, stderr = assemble_output(kc.get_iopub_msg)
        assert stdout == ''
        assert stderr == ''

        _check_master(kc, expected=True)
        _check_master(kc, expected=True, stream="stderr")


@flaky(max_runs=3)
@pytest.mark.skipif(
    sys.platform == "win32"
    or (sys.platform == "darwin" and sys.version_info >= (3, 8)),
    reason="subprocess prints fail on Windows and MacOS Python 3.8+",
)
def test_subprocess_error():
    """error in mp.Process doesn't crash"""
    with new_kernel() as kc:

        code = '\n'.join([
            "import multiprocessing as mp",
            "p = mp.Process(target=int, args=('hi',))",
            "p.start()",
            "p.join()",
        ])

        msg_id, content = execute(kc=kc, code=code)
        stdout, stderr = assemble_output(kc.get_iopub_msg)
        assert stdout == ''
        assert "ValueError" in stderr

        _check_master(kc, expected=True)
        _check_master(kc, expected=True, stream="stderr")


# raw_input tests

def test_raw_input():
    """test input"""
    with kernel() as kc:
        iopub = kc.iopub_channel

        input_f = "input"
        theprompt = "prompt> "
        code = 'print({input_f}("{theprompt}"))'.format(**locals())
        msg_id = kc.execute(code, allow_stdin=True)
        msg = kc.get_stdin_msg(timeout=TIMEOUT)
        assert msg['header']['msg_type'] == 'input_request'
        content = msg['content']
        assert content['prompt'] == theprompt
        text = "some text"
        kc.input(text)
        reply = kc.get_shell_msg(timeout=TIMEOUT)
        assert reply['content']['status'] == 'ok'
        stdout, stderr = assemble_output(kc.get_iopub_msg)
        assert stdout == text + "\n"


def test_save_history():
    # Saving history from the kernel with %hist -f was failing because of
    # unicode problems on Python 2.
    with kernel() as kc, TemporaryDirectory() as td:
        file = os.path.join(td, 'hist.out')
        execute('a=1', kc=kc)
        wait_for_idle(kc)
        execute('b="abcþ"', kc=kc)
        wait_for_idle(kc)
        _, reply = execute("%hist -f " + file, kc=kc)
        assert reply['status'] == 'ok'
        with open(file, encoding='utf-8') as f:
            content = f.read()
        assert 'a=1' in content
        assert 'b="abcþ"' in content


def test_smoke_faulthandler():
    faulthadler = pytest.importorskip('faulthandler', reason='this test needs faulthandler')
    with kernel() as kc:
        # Note: faulthandler.register is not available on windows.
        code = '\n'.join([
            'import sys',
            'import faulthandler',
            'import signal',
            'faulthandler.enable()',
            'if not sys.platform.startswith("win32"):',
            '    faulthandler.register(signal.SIGTERM)'])
        _, reply = execute(code, kc=kc)
        assert reply["status"] == "ok", reply.get("traceback", "")


def test_help_output():
    """ipython kernel --help-all works"""
    cmd = [sys.executable, "-m", "IPython", "kernel", "--help-all"]
    proc = subprocess.run(cmd, timeout=30, capture_output=True)
    assert proc.returncode == 0, proc.stderr
    assert b"Traceback" not in proc.stderr
    assert b"Options" in proc.stdout
    assert b"Class" in proc.stdout


def test_is_complete():
    with kernel() as kc:
        # There are more test cases for this in core - here we just check
        # that the kernel exposes the interface correctly.
        kc.is_complete('2+2')
        reply = kc.get_shell_msg(timeout=TIMEOUT)
        assert reply['content']['status'] == 'complete'

        # SyntaxError
        kc.is_complete('raise = 2')
        reply = kc.get_shell_msg(timeout=TIMEOUT)
        assert reply['content']['status'] == 'invalid'

        kc.is_complete('a = [1,\n2,')
        reply = kc.get_shell_msg(timeout=TIMEOUT)
        assert reply['content']['status'] == 'incomplete'
        assert reply['content']['indent'] == ''

        # Cell magic ends on two blank lines for console UIs
        kc.is_complete('%%timeit\na\n\n')
        reply = kc.get_shell_msg(timeout=TIMEOUT)
        assert reply['content']['status'] == 'complete'


@pytest.mark.skipif(sys.platform != "win32", reason="only run on Windows")
def test_complete():
    with kernel() as kc:
        execute('a = 1', kc=kc)
        wait_for_idle(kc)
        cell = 'import IPython\nb = a.'
        kc.complete(cell)
        reply = kc.get_shell_msg(timeout=TIMEOUT)

    c = reply['content']
    assert c['status'] == 'ok'
    start = cell.find('a.')
    end = start + 2
    assert c['cursor_end'] == cell.find('a.') + 2
    assert c['cursor_start'] <= end

    # there are many right answers for cursor_start,
    # so verify application of the completion
    # rather than the value of cursor_start

    matches = c['matches']
    assert matches
    for m in matches:
        completed = cell[:c['cursor_start']] + m
        assert completed.startswith(cell)


def test_matplotlib_inline_on_import():
    pytest.importorskip('matplotlib', reason='this test requires matplotlib')
    with kernel() as kc:
        cell = '\n'.join([
            'import matplotlib, matplotlib.pyplot as plt',
            'backend = matplotlib.get_backend()'
        ])
        _, reply = execute(cell,
            user_expressions={'backend': 'backend'},
            kc=kc)
        _check_status(reply)
        backend_bundle = reply['user_expressions']['backend']
        _check_status(backend_bundle)
        assert 'backend_inline' in backend_bundle['data']['text/plain']


def test_message_order():
    N = 100  # number of messages to test
    with kernel() as kc:
        _, reply = execute("a = 1", kc=kc)
        _check_status(reply)
        offset = reply['execution_count'] + 1
        cell = "a += 1\na"
        msg_ids = []
        # submit N executions as fast as we can
        for i in range(N):
            msg_ids.append(kc.execute(cell))
        # check message-handling order
        for i, msg_id in enumerate(msg_ids, offset):
            reply = kc.get_shell_msg(timeout=TIMEOUT)
            _check_status(reply['content'])
            assert reply['content']['execution_count'] == i
            assert reply['parent_header']['msg_id'] == msg_id


@pytest.mark.skipif(
    sys.platform.startswith("linux") or sys.platform.startswith("darwin"),
    reason="test only on windows",
)
def test_unc_paths():
    with kernel() as kc, TemporaryDirectory() as td:
        drive_file_path = os.path.join(td, 'unc.txt')
        with open(drive_file_path, 'w+') as f:
            f.write('# UNC test')
        unc_root = '\\\\localhost\\C$'
        file_path = os.path.splitdrive(os.path.dirname(drive_file_path))[1]
        unc_file_path = os.path.join(unc_root, file_path[1:])

        kc.execute(f"cd {unc_file_path:s}")
        reply = kc.get_shell_msg(timeout=TIMEOUT)
        assert reply['content']['status'] == 'ok'
        out, err = assemble_output(kc.get_iopub_msg)
        assert unc_file_path in out

        flush_channels(kc)
        kc.execute(code="ls")
        reply = kc.get_shell_msg(timeout=TIMEOUT)
        assert reply['content']['status'] == 'ok'
        out, err = assemble_output(kc.get_iopub_msg)
        assert 'unc.txt' in out

        kc.execute(code="cd")
        reply = kc.get_shell_msg(timeout=TIMEOUT)
        assert reply['content']['status'] == 'ok'


@pytest.mark.skipif(
    platform.python_implementation() == "PyPy",
    reason="does not work on PyPy",
)
def test_shutdown():
    """Kernel exits after polite shutdown_request"""
    with new_kernel() as kc:
        km = kc.parent
        execute('a = 1', kc=kc)
        wait_for_idle(kc)
        kc.shutdown()
        for i in range(300): # 30s timeout
            if km.is_alive():
                time.sleep(.1)
            else:
                break
        assert not km.is_alive()


def test_interrupt_during_input():
    """
    The kernel exits after being interrupted while waiting in input().

    input() appears to have issues other functions don't, and it needs to be
    interruptible in order for pdb to be interruptible.
    """
    with new_kernel() as kc:
        km = kc.parent
        msg_id = kc.execute("input()")
        time.sleep(1)  # Make sure it's actually waiting for input.
        km.interrupt_kernel()
        from .test_message_spec import validate_message
        # If we failed to interrupt interrupt, this will timeout:
        reply = get_reply(kc, msg_id, TIMEOUT)
        validate_message(reply, 'execute_reply', msg_id)


@pytest.mark.skipif(
    os.name == "nt",
    reason="Message based interrupt not supported on Windows"
)
def test_interrupt_with_message():
    """

    """
    with new_kernel() as kc:
        km = kc.parent
        km.kernel_spec.interrupt_mode = "message"
        msg_id = kc.execute("input()")
        time.sleep(1)  # Make sure it's actually waiting for input.
        km.interrupt_kernel()
        from .test_message_spec import validate_message
        # If we failed to interrupt interrupt, this will timeout:
        reply = get_reply(kc, msg_id, TIMEOUT)
        validate_message(reply, 'execute_reply', msg_id)


<<<<<<< HEAD
@pytest.mark.skipif(
    "__pypy__" in sys.builtin_module_names,
    reason="fails on pypy",
)
@pytest.mark.skipif(
    version.parse(IPython.__version__) < version.parse("7.14.0"),
    reason="Need new IPython"
)
=======
>>>>>>> 5a00327a
def test_interrupt_during_pdb_set_trace():
    """
    The kernel exits after being interrupted while waiting in pdb.set_trace().

    Merely testing input() isn't enough, pdb has its own issues that need
    to be handled in addition.

    This test will fail with versions of IPython < 7.14.0.
    """
    with new_kernel() as kc:
        km = kc.parent
        msg_id = kc.execute("import pdb; pdb.set_trace()")
        msg_id2 = kc.execute("3 + 4")
        time.sleep(1)  # Make sure it's actually waiting for input.
        km.interrupt_kernel()
        from .test_message_spec import validate_message
        # If we failed to interrupt interrupt, this will timeout:
        reply = get_reply(kc, msg_id, TIMEOUT)
        validate_message(reply, 'execute_reply', msg_id)
        # If we failed to interrupt interrupt, this will timeout:
        reply = get_reply(kc, msg_id2, TIMEOUT)
        validate_message(reply, 'execute_reply', msg_id2)


def test_control_thread_priority():

    N = 5
    with new_kernel() as kc:
        msg_id = kc.execute("pass")
        get_reply(kc, msg_id)

        sleep_msg_id = kc.execute("import asyncio; await asyncio.sleep(2)")

        # submit N shell messages
        shell_msg_ids = []
        for i in range(N):
            shell_msg_ids.append(kc.execute(f"i = {i}"))

        # ensure all shell messages have arrived at the kernel before any control messages
        time.sleep(0.5)
        # at this point, shell messages should be waiting in msg_queue,
        # rather than zmq while the kernel is still in the middle of processing
        # the first execution

        # now send N control messages
        control_msg_ids = []
        for i in range(N):
            msg = kc.session.msg("kernel_info_request", {})
            kc.control_channel.send(msg)
            control_msg_ids.append(msg["header"]["msg_id"])

        # finally, collect the replies on both channels for comparison
        get_reply(kc, sleep_msg_id)
        shell_replies = []
        for msg_id in shell_msg_ids:
            shell_replies.append(get_reply(kc, msg_id))

        control_replies = []
        for msg_id in control_msg_ids:
            control_replies.append(get_reply(kc, msg_id, channel="control"))

    # verify that all control messages were handled before all shell messages
    shell_dates = [msg["header"]["date"] for msg in shell_replies]
    control_dates = [msg["header"]["date"] for msg in control_replies]
    # comparing first to last ought to be enough, since queues preserve order
    # use <= in case of very-fast handling and/or low resolution timers
    assert control_dates[-1] <= shell_dates[0]<|MERGE_RESOLUTION|>--- conflicted
+++ resolved
@@ -425,17 +425,10 @@
         validate_message(reply, 'execute_reply', msg_id)
 
 
-<<<<<<< HEAD
 @pytest.mark.skipif(
     "__pypy__" in sys.builtin_module_names,
     reason="fails on pypy",
 )
-@pytest.mark.skipif(
-    version.parse(IPython.__version__) < version.parse("7.14.0"),
-    reason="Need new IPython"
-)
-=======
->>>>>>> 5a00327a
 def test_interrupt_during_pdb_set_trace():
     """
     The kernel exits after being interrupted while waiting in pdb.set_trace().

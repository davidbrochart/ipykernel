--- conflicted
+++ resolved
@@ -19,13 +19,8 @@
 from typing import Optional
 
 import zmq
-<<<<<<< HEAD
 import zmq_anyio
-from anyio import create_task_group, run
-=======
-import zmq.asyncio
 from anyio import create_task_group, run, to_thread
->>>>>>> 7a18189a
 from IPython.core.application import (  # type:ignore[attr-defined]
     BaseIPythonApplication,
     base_aliases,

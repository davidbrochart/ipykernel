import json
import os
import threading
import time

import pytest
from jupyter_core.paths import secure_write
from traitlets.config.loader import Config

from ipykernel.kernelapp import IPKernelApp

from .conftest import MockKernel
from .utils import TemporaryWorkingDirectory


@pytest.mark.skipif(os.name == "nt", reason="requires ipc")
def test_init_ipc_socket():
    app = IPKernelApp(transport="ipc")
    app.init_sockets()
    app.cleanup_connection_file()
    app.close()


def test_blackhole():
    app = IPKernelApp()
    app.no_stderr = True
    app.no_stdout = True
    app.init_blackhole()
    app.close()


def test_start_app():
    app = IPKernelApp()
    app.kernel = MockKernel()

    def trigger_stop():
        time.sleep(1)
        app.stop()
        print("stopped from thread")

    thread = threading.Thread(target=trigger_stop)
    t0 = time.time()
    thread.start()
    app.init_sockets()
    print("starting")
    app.start()
<<<<<<< HEAD
    print("stopped")
=======
    t1 = time.time()
    assert t1 - t0 >= 1
>>>>>>> 7a18189a
    app.cleanup_connection_file()
    app.kernel.destroy()
    app.close()


@pytest.mark.skipif(os.name == "nt", reason="permission errors on windows")
def test_merge_connection_file():
    cfg = Config()
    with TemporaryWorkingDirectory() as d:
        cfg.ProfileDir.location = d
        cf = os.path.join(d, "kernel.json")
        initial_connection_info = {
            "ip": "*",
            "transport": "tcp",
            "shell_port": 0,
            "hb_port": 0,
            "iopub_port": 0,
            "stdin_port": 0,
            "control_port": 53555,
            "key": "abc123",
            "signature_scheme": "hmac-sha256",
            "kernel_name": "My Kernel",
        }
        # We cannot use connect.write_connection_file since
        # it replaces port number 0 with a random port
        # and we want IPKernelApp to do that replacement.
        with secure_write(cf) as f:
            json.dump(initial_connection_info, f)
        assert os.path.exists(cf)

        app = IPKernelApp(config=cfg, connection_file=cf)

        # Calling app.initialize() does not work in the test, so we call the relevant functions that initialize() calls
        # We must pass in an empty argv, otherwise the default is to try to parse the test runner's argv
        super(IPKernelApp, app).initialize(argv=[""])
        app.init_connection_file()
        app.init_sockets()
        app.init_heartbeat()
        app.write_connection_file()

        # Initialize should have merged the actual connection info
        # with the connection info in the file
        assert cf == app.abs_connection_file
        assert os.path.exists(cf)

        with open(cf) as f:
            new_connection_info = json.load(f)

        # ports originally set as 0 have been replaced
        for port in ("shell", "hb", "iopub", "stdin"):
            key = f"{port}_port"
            # We initially had the port as 0
            assert initial_connection_info[key] == 0
            # the port is not 0 now
            assert new_connection_info[key] > 0
            # the port matches the port the kernel actually used
            assert new_connection_info[key] == getattr(app, key), f"{key}"
            del new_connection_info[key]
            del initial_connection_info[key]

        # The wildcard ip address was also replaced
        assert new_connection_info["ip"] != "*"
        del new_connection_info["ip"]
        del initial_connection_info["ip"]

        # everything else in the connection file is the same
        assert initial_connection_info == new_connection_info

        app.close()
        os.remove(cf)


@pytest.mark.skip("Something wrong with CI")
@pytest.mark.parametrize("anyio_backend", ["trio"])
async def test_trio_loop(anyio_backend):
    import trio

    app = IPKernelApp(trio_loop=True)

    async def trigger_stop():
        await trio.sleep(1)
        app.stop()

    app.kernel = MockKernel()
    app.init_sockets()
    async with trio.open_nursery() as nursery:
        nursery.start_soon(lambda: app._start("trio"))
        nursery.start_soon(trigger_stop)
    app.cleanup_connection_file()
    app.kernel.destroy()
    app.close()<|MERGE_RESOLUTION|>--- conflicted
+++ resolved
@@ -36,20 +36,14 @@
     def trigger_stop():
         time.sleep(1)
         app.stop()
-        print("stopped from thread")
 
     thread = threading.Thread(target=trigger_stop)
     t0 = time.time()
     thread.start()
     app.init_sockets()
-    print("starting")
     app.start()
-<<<<<<< HEAD
-    print("stopped")
-=======
     t1 = time.time()
     assert t1 - t0 >= 1
->>>>>>> 7a18189a
     app.cleanup_connection_file()
     app.kernel.destroy()
     app.close()

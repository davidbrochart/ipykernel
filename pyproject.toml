--- conflicted
+++ resolved
@@ -193,15 +193,12 @@
   # ignore unclosed sqlite in traits
   "ignore:unclosed database in <sqlite3.Connection:ResourceWarning",
 
-<<<<<<< HEAD
   # ignore timeout cancel coroutine not awaited in zmq-anyio
   "ignore: coroutine 'Poller._apoll.<locals>.trigger_timeout' was never awaited",
-  "ignore: Unclosed socket"
-=======
+  "ignore: Unclosed socket",
+
   # ignore deprecated non async during tests:
   "always:For consistency across implementations, it is recommended that:PendingDeprecationWarning",
-
->>>>>>> f9cfd11b
 ]
 
 [tool.coverage.report]

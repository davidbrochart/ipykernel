"""Base class for threads."""
from __future__ import annotations

<<<<<<< HEAD
from collections.abc import Awaitable
from queue import Queue
=======
import typing as t
>>>>>>> 180dd4f3
from threading import Event, Thread
from typing import Any, Callable

from anyio import create_task_group, run, to_thread
from anyio.abc import TaskGroup

CONTROL_THREAD_NAME = "Control"
SHELL_CHANNEL_THREAD_NAME = "Shell channel"


class BaseThread(Thread):
    """Base class for threads."""

    def __init__(self, **kwargs):
        """Initialize the thread."""
        super().__init__(**kwargs)
        self.started = Event()
        self.stopped = Event()
        self.pydev_do_not_trace = True
        self.is_pydev_daemon_thread = True
        self._tasks: Queue[tuple[str, Callable[[], Awaitable[Any]]] | None] = Queue()
        self._result: Queue[Any] = Queue()

    @property
    def task_group(self) -> TaskGroup:
        return self._task_group

    def start_soon(self, coro: Callable[[], Awaitable[Any]]) -> None:
        self._tasks.put(("start_soon", coro))

    def run_async(self, coro: Callable[[], Awaitable[Any]]) -> Any:
        self._tasks.put(("run_async", coro))
        return self._result.get()

    def run_sync(self, func: Callable[..., Any]) -> Any:
        self._tasks.put(("run_sync", func))
        return self._result.get()

    def run(self) -> None:
        """Run the thread."""
        try:
            run(self._main)
        except Exception:
            pass

    async def _main(self) -> None:
        async with create_task_group() as tg:
            self._task_group = tg
            self.started.set()
            while True:
                task = await to_thread.run_sync(self._tasks.get)
                if task is None:
                    break
                func, arg = task
                if func == "start_soon":
                    tg.start_soon(arg)
                elif func == "run_async":
                    res = await arg
                    self._result.put(res)
                else:  # func == "run_sync"
                    res = arg()
                    self._result.put(res)

            tg.cancel_scope.cancel()

    def stop(self) -> None:
        """Stop the thread.

        This method is threadsafe.
        """
        self._tasks.put(None)
        self.stopped.set()<|MERGE_RESOLUTION|>--- conflicted
+++ resolved
@@ -1,14 +1,10 @@
 """Base class for threads."""
 from __future__ import annotations
 
-<<<<<<< HEAD
 from collections.abc import Awaitable
 from queue import Queue
-=======
 import typing as t
->>>>>>> 180dd4f3
 from threading import Event, Thread
-from typing import Any, Callable
 
 from anyio import create_task_group, run, to_thread
 from anyio.abc import TaskGroup
@@ -27,21 +23,21 @@
         self.stopped = Event()
         self.pydev_do_not_trace = True
         self.is_pydev_daemon_thread = True
-        self._tasks: Queue[tuple[str, Callable[[], Awaitable[Any]]] | None] = Queue()
-        self._result: Queue[Any] = Queue()
+        self._tasks: Queue[tuple[str, t.Callable[[], Awaitable[t.Any]]] | None] = Queue()
+        self._result: Queue[t.Any] = Queue()
 
     @property
     def task_group(self) -> TaskGroup:
         return self._task_group
 
-    def start_soon(self, coro: Callable[[], Awaitable[Any]]) -> None:
+    def start_soon(self, coro: t.Callable[[], Awaitable[t.Any]]) -> None:
         self._tasks.put(("start_soon", coro))
 
-    def run_async(self, coro: Callable[[], Awaitable[Any]]) -> Any:
+    def run_async(self, coro: t.Callable[[], Awaitable[t.Any]]) -> t.Any:
         self._tasks.put(("run_async", coro))
         return self._result.get()
 
-    def run_sync(self, func: Callable[..., Any]) -> Any:
+    def run_sync(self, func: t.Callable[..., t.Any]) -> t.Any:
         self._tasks.put(("run_sync", func))
         return self._result.get()
 

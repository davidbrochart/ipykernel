"""Wrappers for forwarding stdout/stderr over zmq"""

# Copyright (c) IPython Development Team.
# Distributed under the terms of the Modified BSD License.

from __future__ import annotations

import atexit
import contextvars
import io
import os
import sys
import threading
import traceback
import warnings
from binascii import b2a_hex
from collections import defaultdict, deque
from io import StringIO, TextIOBase
from threading import local
from typing import Any, Callable

import zmq
<<<<<<< HEAD
import zmq_anyio
=======
>>>>>>> 230349d0
from anyio import sleep
from jupyter_client.session import extract_header

from .thread import BaseThread

# -----------------------------------------------------------------------------
# Globals
# -----------------------------------------------------------------------------

_PARENT = 0
_CHILD = 1

PIPE_BUFFER_SIZE = 1000

# -----------------------------------------------------------------------------
# IO classes
# -----------------------------------------------------------------------------


class IOPubThread:
    """An object for sending IOPub messages in a background thread

    Prevents a blocking main thread from delaying output from threads.

    IOPubThread(pub_socket).background_socket is a Socket-API-providing object
    whose IO is always run in a thread.
    """

    def __init__(self, socket: zmq_anyio.Socket, pipe=False):
        """Create IOPub thread

        Parameters
        ----------
        socket : zmq.PUB Socket
            the socket on which messages will be sent.
        pipe : bool
            Whether this process should listen for IOPub messages
            piped from subprocesses.
        """
        # ensure all of our sockets as sync zmq.Sockets
        # don't create async wrappers until we are within the appropriate coroutines
        self.socket: zmq_anyio.Socket = socket
        self._context = socket.context

        self.background_socket = BackgroundSocket(self)
        self._main_pid = os.getpid()
        self._pipe_flag = pipe
        if pipe:
            self._setup_pipe_in()
        self._local = threading.local()
        self._events: deque[Callable[..., Any]] = deque()
        self._event_pipes: dict[threading.Thread, Any] = {}
        self._event_pipe_gc_lock: threading.Lock = threading.Lock()
        self._event_pipe_gc_seconds: float = 10
        self._setup_event_pipe()
        tasks = [self._handle_event, self._run_event_pipe_gc, self.socket.start]
        if pipe:
            tasks.append(self._handle_pipe_msgs)
        self.thread = BaseThread(name="IOPub", daemon=True)
        for task in tasks:
            self.thread.start_soon(task)

    def _setup_event_pipe(self):
        """Create the PULL socket listening for events that should fire in this thread."""
        self._pipe_in0 = self._context.socket(zmq.PULL)
        self._pipe_in0.linger = 0

        _uuid = b2a_hex(os.urandom(16)).decode("ascii")
        iface = self._event_interface = "inproc://%s" % _uuid
        self._pipe_in0.bind(iface)

    async def _run_event_pipe_gc(self):
        """Task to run event pipe gc continuously"""
        while True:
            await sleep(self._event_pipe_gc_seconds)
            try:
                await self._event_pipe_gc()
            except Exception as e:
                print(f"Exception in IOPubThread._event_pipe_gc: {e}", file=sys.__stderr__)

    async def _event_pipe_gc(self):
        """run a single garbage collection on event pipes"""
        if not self._event_pipes:
            # don't acquire the lock if there's nothing to do
            return
        with self._event_pipe_gc_lock:
            for thread, socket in list(self._event_pipes.items()):
                if not thread.is_alive():
                    socket.close()
                    del self._event_pipes[thread]

    @property
    def _event_pipe(self):
        """thread-local event pipe for signaling events that should be processed in the thread"""
        try:
            event_pipe = self._local.event_pipe
        except AttributeError:
            # new thread, new event pipe
            # create sync base socket
            event_pipe = self._context.socket(zmq.PUSH)
            event_pipe.linger = 0
            event_pipe.connect(self._event_interface)
            self._local.event_pipe = event_pipe
            # associate event pipes to their threads
            # so they can be closed explicitly
            # implicit close on __del__ throws a ResourceWarning
            with self._event_pipe_gc_lock:
                self._event_pipes[threading.current_thread()] = event_pipe
        return event_pipe

    async def _handle_event(self):
        """Handle an event on the event pipe

        Content of the message is ignored.

        Whenever *an* event arrives on the event stream,
        *all* waiting events are processed in order.
        """
<<<<<<< HEAD
        pipe_in = zmq_anyio.Socket(self._pipe_in0)
        async with pipe_in:
            try:
                while True:
                    await pipe_in.arecv().wait()
                    # freeze event count so new writes don't extend the queue
                    # while we are processing
                    n_events = len(self._events)
                    for _ in range(n_events):
                        event_f = self._events.popleft()
                        event_f()
            except Exception:
                if self.thread.stopped.is_set():
                    return
                raise
=======
        # create async wrapper within coroutine
        pipe_in = zmq.asyncio.Socket(self._pipe_in0)
        try:
            while True:
                await pipe_in.recv()
                # freeze event count so new writes don't extend the queue
                # while we are processing
                n_events = len(self._events)
                for _ in range(n_events):
                    event_f = self._events.popleft()
                    event_f()
        except Exception:
            if self.thread.stopped.is_set():
                return
            raise
>>>>>>> 230349d0

    def _setup_pipe_in(self):
        """setup listening pipe for IOPub from forked subprocesses"""
        # use UUID to authenticate pipe messages
        self._pipe_uuid = os.urandom(16)

        self._pipe_in1 = zmq_anyio.Socket(self._context.socket(zmq.PULL))
        self._pipe_in1.linger = 0

        try:
            self._pipe_port = self._pipe_in1.bind_to_random_port("tcp://127.0.0.1")
        except zmq.ZMQError as e:
            warnings.warn(
                "Couldn't bind IOPub Pipe to 127.0.0.1: %s" % e
                + "\nsubprocess output will be unavailable.",
                stacklevel=2,
            )
            self._pipe_flag = False
            self._pipe_in1.close()
            return

    async def _handle_pipe_msgs(self):
        """handle pipe messages from a subprocess"""
        # create async wrapper within coroutine
<<<<<<< HEAD
        async with self._pipe_in1:
            try:
                while True:
                    await self._handle_pipe_msg()
            except Exception:
                if self.thread.stopped.is_set():
                    return
                raise
=======
        self._async_pipe_in1 = zmq.asyncio.Socket(self._pipe_in1)
        try:
            while True:
                await self._handle_pipe_msg()
        except Exception:
            if self.thread.stopped.is_set():
                return
            raise
>>>>>>> 230349d0

    async def _handle_pipe_msg(self, msg=None):
        """handle a pipe message from a subprocess"""
        msg = msg or await self._pipe_in1.arecv_multipart().wait()
        if not self._pipe_flag or not self._is_main_process():
            return
        if msg[0] != self._pipe_uuid:
            print("Bad pipe message: %s", msg, file=sys.__stderr__)
            return
        self.send_multipart(msg[1:])

    def _setup_pipe_out(self):
        # must be new context after fork
        ctx = zmq.Context()
        pipe_out = ctx.socket(zmq.PUSH)
        pipe_out.linger = 3000  # 3s timeout for pipe_out sends before discarding the message
        pipe_out.connect("tcp://127.0.0.1:%i" % self._pipe_port)
        return ctx, pipe_out

    def _is_main_process(self):
        return os.getpid() == self._main_pid

    def _check_mp_mode(self):
        """check for forks, and switch to zmq pipeline if necessary"""
        if not self._pipe_flag or self._is_main_process():
            return _PARENT
        return _CHILD

    def start(self):
        """Start the IOPub thread"""
        self.thread.start()
        # make sure we don't prevent process exit
        # I'm not sure why setting daemon=True above isn't enough, but it doesn't appear to be.
        atexit.register(self.stop)

    def stop(self):
        """Stop the IOPub thread"""
        if not self.thread.is_alive():
            return
        self.thread.stop()

        self.thread.join(timeout=30)
        if self.thread.is_alive():
            # avoid infinite hang if stop fails
            msg = "IOPub thread did not terminate in 30 seconds"
            raise TimeoutError(msg)
        # close *all* event pipes, created in any thread
        # event pipes can only be used from other threads while self.thread.is_alive()
        # so after thread.join, this should be safe
        for _thread, event_pipe in self._event_pipes.items():
            event_pipe.close()

    def close(self):
        """Close the IOPub thread."""
        if self.closed:
            return
        self._pipe_in0.close()
        if self._pipe_flag:
            self._pipe_in1.close()
        if self.socket is not None:
            self.socket.close()
        self.socket = None

    @property
    def closed(self):
        return self.socket is None

    def schedule(self, f):
        """Schedule a function to be called in our IO thread.

        If the thread is not running, call immediately.
        """
        if self.thread.is_alive():
            self._events.append(f)
            # wake event thread (message content is ignored)
            try:
                self._event_pipe.send(b"")
            except RuntimeError:
                pass

        else:
            f()

    def send_multipart(self, *args, **kwargs):
        """send_multipart schedules actual zmq send in my thread.

        If my thread isn't running (e.g. forked process), send immediately.
        """
        self.schedule(lambda: self._really_send(*args, **kwargs))

    def _really_send(self, msg, *args, **kwargs):
        """The callback that actually sends messages"""
        if self.closed:
            return

        mp_mode = self._check_mp_mode()
        if mp_mode != _CHILD:
            # we are the main parent process, do a regular send
            assert self.socket is not None
            self.socket.send_multipart(msg, *args, **kwargs)
        else:
            # we are a child, pipe to parent process
            # new context/socket for every pipe-out
            # since forks don't teardown politely, use ctx.term to ensure send has completed
            ctx, pipe_out = self._setup_pipe_out()
            pipe_out.send_multipart([self._pipe_uuid, *msg], *args, **kwargs)
            pipe_out.close()
            ctx.term()


class BackgroundSocket:
    """Wrapper around IOPub thread that provides zmq send[_multipart]"""

    io_thread = None

    def __init__(self, io_thread):
        """Initialize the socket."""
        self.io_thread = io_thread

    def __getattr__(self, attr):
        """Wrap socket attr access for backward-compatibility"""
        if attr.startswith("__") and attr.endswith("__"):
            # don't wrap magic methods
            super().__getattr__(attr)  # type:ignore[misc]
        assert self.io_thread is not None
        if hasattr(self.io_thread.socket, attr):
            warnings.warn(
                f"Accessing zmq Socket attribute {attr} on BackgroundSocket"
                f" is deprecated since ipykernel 4.3.0"
                f" use .io_thread.socket.{attr}",
                DeprecationWarning,
                stacklevel=2,
            )
            return getattr(self.io_thread.socket, attr)
        return super().__getattr__(attr)  # type:ignore[misc]

    def __setattr__(self, attr, value):
        """Set an attribute on the socket."""
        if attr == "io_thread" or (attr.startswith("__") and attr.endswith("__")):
            super().__setattr__(attr, value)
        else:
            warnings.warn(
                f"Setting zmq Socket attribute {attr} on BackgroundSocket"
                f" is deprecated since ipykernel 4.3.0"
                f" use .io_thread.socket.{attr}",
                DeprecationWarning,
                stacklevel=2,
            )
            assert self.io_thread is not None
            setattr(self.io_thread.socket, attr, value)

    def send(self, msg, *args, **kwargs):
        """Send a message to the socket."""
        return self.send_multipart([msg], *args, **kwargs)

    def send_multipart(self, *args, **kwargs):
        """Schedule send in IO thread"""
        assert self.io_thread is not None
        return self.io_thread.send_multipart(*args, **kwargs)


class OutStream(TextIOBase):
    """A file like object that publishes the stream to a 0MQ PUB socket.

    Output is handed off to an IO Thread
    """

    # timeout for flush to avoid infinite hang
    # in case of misbehavior
    flush_timeout = 10
    # The time interval between automatic flushes, in seconds.
    flush_interval = 0.2
    topic = None
    encoding = "UTF-8"
    _exc: Any = None

    def fileno(self):
        """
        Things like subprocess will peak and write to the fileno() of stderr/stdout.
        """
        if getattr(self, "_original_stdstream_fd", None) is not None:
            return self._original_stdstream_fd
        msg = "fileno"
        raise io.UnsupportedOperation(msg)

    def _watch_pipe_fd(self):
        """
        We've redirected standards streams 0 and 1 into a pipe.

        We need to watch in a thread and redirect them to the right places.

        1) the ZMQ channels to show in notebook interfaces,
        2) the original stdout/err, to capture errors in terminals.

        We cannot schedule this on the ioloop thread, as this might be blocking.

        """

        try:
            bts = os.read(self._fid, PIPE_BUFFER_SIZE)
            while bts and self._should_watch:
                self.write(bts.decode(errors="replace"))
                os.write(self._original_stdstream_copy, bts)
                bts = os.read(self._fid, PIPE_BUFFER_SIZE)
        except Exception:
            self._exc = sys.exc_info()

    def __init__(
        self,
        session,
        pub_thread,
        name,
        pipe=None,
        echo=None,
        *,
        watchfd=True,
        isatty=False,
    ):
        """
        Parameters
        ----------
        session : object
            the session object
        pub_thread : threading.Thread
            the publication thread
        name : str {'stderr', 'stdout'}
            the name of the standard stream to replace
        pipe : object
            the pipe object
        echo : bool
            whether to echo output
        watchfd : bool (default, True)
            Watch the file descriptor corresponding to the replaced stream.
            This is useful if you know some underlying code will write directly
            the file descriptor by its number. It will spawn a watching thread,
            that will swap the give file descriptor for a pipe, read from the
            pipe, and insert this into the current Stream.
        isatty : bool (default, False)
            Indication of whether this stream has terminal capabilities (e.g. can handle colors)

        """
        if pipe is not None:
            warnings.warn(
                "pipe argument to OutStream is deprecated and ignored since ipykernel 4.2.3.",
                DeprecationWarning,
                stacklevel=2,
            )
        # This is necessary for compatibility with Python built-in streams
        self.session = session
        self._has_thread = False
        self.watch_fd_thread = None
        if not isinstance(pub_thread, IOPubThread):
            # Backward-compat: given socket, not thread. Wrap in a thread.
            warnings.warn(
                "Since IPykernel 4.3, OutStream should be created with "
                "IOPubThread, not %r" % pub_thread,
                DeprecationWarning,
                stacklevel=2,
            )
            pub_thread = IOPubThread(pub_thread)
            pub_thread.start()
            self._has_thread = True
        self.pub_thread = pub_thread
        self.name = name
        self.topic = b"stream." + name.encode()
        self._parent_header: contextvars.ContextVar[dict[str, Any]] = contextvars.ContextVar(
            "parent_header"
        )
        self._parent_header.set({})
        self._thread_to_parent = {}
        self._thread_to_parent_header = {}
        self._parent_header_global = {}
        self._main_pid = os.getpid()
        self._flush_pending = False
        self._subprocess_flush_pending = False
        self._buffer_lock = threading.RLock()
        self._buffers = defaultdict(StringIO)
        self.echo = None
        self._isatty = bool(isatty)
        self._should_watch = False
        self._local = local()

        if (
            (
                watchfd
                and (
                    (sys.platform.startswith("linux") or sys.platform.startswith("darwin"))
                    # Pytest set its own capture. Don't redirect from within pytest.
                    and ("PYTEST_CURRENT_TEST" not in os.environ)
                )
            )
            # allow forcing watchfd (mainly for tests)
            or watchfd == "force"
        ):
            self._should_watch = True
            self._setup_stream_redirects(name)

        if echo:
            if hasattr(echo, "read") and hasattr(echo, "write"):
                # make sure we aren't trying to echo on the FD we're watching!
                # that would cause an infinite loop, always echoing on itself
                if self._should_watch:
                    try:
                        echo_fd = echo.fileno()
                    except Exception:
                        echo_fd = None

                    if echo_fd is not None and echo_fd == self._original_stdstream_fd:
                        # echo on the _copy_ we made during
                        # this is the actual terminal FD now
                        echo = io.TextIOWrapper(
                            io.FileIO(self._original_stdstream_copy, "w", closefd=False)
                        )
                self.echo = echo
            else:
                msg = "echo argument must be a file-like object"
                raise ValueError(msg)

    @property
    def parent_header(self):
        try:
            # asyncio-specific
            return self._parent_header.get()
        except LookupError:
            try:
                # thread-specific
                identity = threading.current_thread().ident
                # retrieve the outermost (oldest ancestor,
                # discounting the kernel thread) thread identity
                while identity in self._thread_to_parent:
                    identity = self._thread_to_parent[identity]
                # use the header of the oldest ancestor
                return self._thread_to_parent_header[identity]
            except KeyError:
                # global (fallback)
                return self._parent_header_global

    @parent_header.setter
    def parent_header(self, value):
        self._parent_header_global = value
        return self._parent_header.set(value)

    def isatty(self):
        """Return a bool indicating whether this is an 'interactive' stream.

        Returns:
            Boolean
        """
        return self._isatty

    def _setup_stream_redirects(self, name):
        pr, pw = os.pipe()
        fno = self._original_stdstream_fd = getattr(sys, name).fileno()
        self._original_stdstream_copy = os.dup(fno)
        os.dup2(pw, fno)

        self._fid = pr

        self._exc = None
        self.watch_fd_thread = threading.Thread(target=self._watch_pipe_fd)
        self.watch_fd_thread.daemon = True
        self.watch_fd_thread.start()

    def _is_main_process(self):
        return os.getpid() == self._main_pid

    def set_parent(self, parent):
        """Set the parent header."""
        self.parent_header = extract_header(parent)

    def close(self):
        """Close the stream."""
        if self._should_watch:
            self._should_watch = False
            # thread won't wake unless there's something to read
            # writing something after _should_watch will not be echoed
            if self.watch_fd_thread is not None and self.watch_fd_thread.is_alive():
                os.write(self._original_stdstream_fd, b"\0")
                self.watch_fd_thread.join()
            self.echo = None
            # restore original FDs
            os.dup2(self._original_stdstream_copy, self._original_stdstream_fd)
            os.close(self._original_stdstream_copy)
        if self._exc:
            etype, value, tb = self._exc
            traceback.print_exception(etype, value, tb)
        if self._has_thread:
            self.pub_thread.stop()
        self.pub_thread = None

    @property
    def closed(self):
        return self.pub_thread is None

    def _schedule_flush(self):
        """schedule a flush in the IO thread

        call this on write, to indicate that flush should be called soon.
        """
        if self._flush_pending:
            return
        self._flush_pending = True

        # add_timeout has to be handed to the io thread via event pipe
        self.pub_thread.schedule(self._flush)

    def flush(self):
        """trigger actual zmq send

        send will happen in the background thread
        """
        if (
            self.pub_thread
            and self.pub_thread.thread is not None
            and self.pub_thread.thread.is_alive()
            and self.pub_thread.thread.ident != threading.current_thread().ident
        ):
            # request flush on the background thread
            self.pub_thread.schedule(self._flush)
            # wait for flush to actually get through, if we can.
            evt = threading.Event()
            self.pub_thread.schedule(evt.set)
            # and give a timeout to avoid
            if not evt.wait(self.flush_timeout):
                # write directly to __stderr__ instead of warning because
                # if this is happening sys.stderr may be the problem.
                print("IOStream.flush timed out", file=sys.__stderr__)
        else:
            self._flush()

    def _flush(self):
        """This is where the actual send happens.

        _flush should generally be called in the IO thread,
        unless the thread has been destroyed (e.g. forked subprocess).
        """
        self._flush_pending = False
        self._subprocess_flush_pending = False

        if self.echo is not None:
            try:
                self.echo.flush()
            except OSError as e:
                if self.echo is not sys.__stderr__:
                    print(f"Flush failed: {e}", file=sys.__stderr__)

        for parent, data in self._flush_buffers():
            if data:
                # FIXME: this disables Session's fork-safe check,
                # since pub_thread is itself fork-safe.
                # There should be a better way to do this.
                self.session.pid = os.getpid()
                content = {"name": self.name, "text": data}
                msg = self.session.msg("stream", content, parent=parent)

                # Each transform either returns a new
                # message or None. If None is returned,
                # the message has been 'used' and we return.
                for hook in self._hooks:
                    msg = hook(msg)
                    if msg is None:
                        return

                self.session.send(
                    self.pub_thread,
                    msg,
                    ident=self.topic,
                )

    def write(self, string: str) -> int:
        """Write to current stream after encoding if necessary

        Returns
        -------
        len : int
            number of items from input parameter written to stream.

        """
        parent = self.parent_header

        if not isinstance(string, str):
            msg = f"write() argument must be str, not {type(string)}"  # type:ignore[unreachable]
            raise TypeError(msg)

        if self.echo is not None:
            try:
                self.echo.write(string)
            except OSError as e:
                if self.echo is not sys.__stderr__:
                    print(f"Write failed: {e}", file=sys.__stderr__)

        if self.pub_thread is None:
            msg = "I/O operation on closed file"
            raise ValueError(msg)

        is_child = not self._is_main_process()
        # only touch the buffer in the IO thread to avoid races
        with self._buffer_lock:
            self._buffers[frozenset(parent.items())].write(string)
        if is_child:
            # mp.Pool cannot be trusted to flush promptly (or ever),
            # and this helps.
            if self._subprocess_flush_pending:
                return 0
            self._subprocess_flush_pending = True
            # We can not rely on self._io_loop.call_later from a subprocess
            self.pub_thread.schedule(self._flush)
        else:
            self._schedule_flush()

        return len(string)

    def writelines(self, sequence):
        """Write lines to the stream."""
        if self.pub_thread is None:
            msg = "I/O operation on closed file"
            raise ValueError(msg)
        for string in sequence:
            self.write(string)

    def writable(self):
        """Test whether the stream is writable."""
        return True

    def _flush_buffers(self):
        """clear the current buffer and return the current buffer data."""
        buffers = self._rotate_buffers()
        for frozen_parent, buffer in buffers.items():
            data = buffer.getvalue()
            buffer.close()
            yield dict(frozen_parent), data

    def _rotate_buffers(self):
        """Returns the current buffer and replaces it with an empty buffer."""
        with self._buffer_lock:
            old_buffers = self._buffers
            self._buffers = defaultdict(StringIO)
        return old_buffers

    @property
    def _hooks(self):
        if not hasattr(self._local, "hooks"):
            # create new list for a new thread
            self._local.hooks = []
        return self._local.hooks

    def register_hook(self, hook):
        """
        Registers a hook with the thread-local storage.

        Parameters
        ----------
        hook : Any callable object

        Returns
        -------
        Either a publishable message, or `None`.
        The hook callable must return a message from
        the __call__ method if they still require the
        `session.send` method to be called after transformation.
        Returning `None` will halt that execution path, and
        session.send will not be called.
        """
        self._hooks.append(hook)

    def unregister_hook(self, hook):
        """
        Un-registers a hook with the thread-local storage.

        Parameters
        ----------
        hook : Any callable object which has previously been
            registered as a hook.

        Returns
        -------
        bool - `True` if the hook was removed, `False` if it wasn't
            found.
        """
        try:
            self._hooks.remove(hook)
            return True
        except ValueError:
            return False<|MERGE_RESOLUTION|>--- conflicted
+++ resolved
@@ -20,10 +20,7 @@
 from typing import Any, Callable
 
 import zmq
-<<<<<<< HEAD
 import zmq_anyio
-=======
->>>>>>> 230349d0
 from anyio import sleep
 from jupyter_client.session import extract_header
 
@@ -142,7 +139,6 @@
         Whenever *an* event arrives on the event stream,
         *all* waiting events are processed in order.
         """
-<<<<<<< HEAD
         pipe_in = zmq_anyio.Socket(self._pipe_in0)
         async with pipe_in:
             try:
@@ -158,23 +154,6 @@
                 if self.thread.stopped.is_set():
                     return
                 raise
-=======
-        # create async wrapper within coroutine
-        pipe_in = zmq.asyncio.Socket(self._pipe_in0)
-        try:
-            while True:
-                await pipe_in.recv()
-                # freeze event count so new writes don't extend the queue
-                # while we are processing
-                n_events = len(self._events)
-                for _ in range(n_events):
-                    event_f = self._events.popleft()
-                    event_f()
-        except Exception:
-            if self.thread.stopped.is_set():
-                return
-            raise
->>>>>>> 230349d0
 
     def _setup_pipe_in(self):
         """setup listening pipe for IOPub from forked subprocesses"""
@@ -198,8 +177,6 @@
 
     async def _handle_pipe_msgs(self):
         """handle pipe messages from a subprocess"""
-        # create async wrapper within coroutine
-<<<<<<< HEAD
         async with self._pipe_in1:
             try:
                 while True:
@@ -208,16 +185,6 @@
                 if self.thread.stopped.is_set():
                     return
                 raise
-=======
-        self._async_pipe_in1 = zmq.asyncio.Socket(self._pipe_in1)
-        try:
-            while True:
-                await self._handle_pipe_msg()
-        except Exception:
-            if self.thread.stopped.is_set():
-                return
-            raise
->>>>>>> 230349d0
 
     async def _handle_pipe_msg(self, msg=None):
         """handle a pipe message from a subprocess"""
